#!/usr/bin/env python3
# -*- coding: utf-8 -*-
# Copyright (C) 2024
# Benjamin Thomas Schwertfeger https://github.com/btschwertfeger
# Leonhard Thomas Schwertfeger https://github.com/LeonhardSchwertfeger
#

"""This module implements the command-line interface for the ShirtBusiness project.
"""

from __future__ import annotations

import logging
import sys
from typing import TYPE_CHECKING, Any

<<<<<<< HEAD
import click
from cloup import STRING, Choice, argument, group, option, pass_context, version_option
=======
from click import echo
from cloup import (  # type: ignore[import]
    STRING,
    Choice,
    argument,
    group,
    option,
    pass_context,
)
>>>>>>> 81ace4bf

if TYPE_CHECKING:
    from cloup import Context

logger = logging.getLogger(__name__)


def print_version(
    ctx: Context,
    param: Any,  # pylint: disable=unused-argument
    value: Any,  # noqa: ANN401, ARG001
) -> None:
    """Prints the version of the package"""
    if not value or ctx.resilient_parsing:
        return
    from importlib.metadata import (  # noqa: PLC0415 # pylint: disable=import-outside-toplevel
        version,
    )

    echo(version("genai_pod"))
    ctx.exit()


@group()
@option(
    "--version",
    is_flag=True,
    callback=print_version,
    expose_value=False,
    is_eager=True,
)
@pass_context
def cli(ctx: Context, **kwargs: Any) -> None:
    """Main entry point for the command-line application.

    This function initializes the context and logging settings.
    """
    ctx.ensure_object(dict)
    ctx.obj |= kwargs
    ctx.auto_envvar_prefix = "GENAI"

    logging.basicConfig(
        format="%(asctime)s %(levelname)8s | %(message)s",
        datefmt="%Y/%m/%d %H:%M:%S",
        level=logging.INFO,
    )


@cli.group()
@option(
    "-o",
    "--output-directory",
    type=STRING,
    help="The directory to save the images and metadata to.",
    required=True,
)
@pass_context
def generate(ctx: Context, output_directory: str) -> None:
    """Group for generate commands."""
    ctx.obj["output_directory"] = output_directory


@generate.command()
@option(
    "--tor-binary-path",
    type=click.Path(
        exists=True,
        file_okay=True,
        dir_okay=False,
        readable=True,
        resolve_path=True,
    ),
    help="Path to the Tor binary.",
    required=False,
)
@pass_context
def generategpt(ctx: Context, tor_binary_path: str | click.Path) -> None:
    """Use GPT to generate images via Selenium."""
    from genai_pod.generators.generate_gpt import (
        AbortScriptError,
        generate_image_selenium_gpt,
    )

    ctx.obj |= {"tor_binary_path": tor_binary_path}
    while True:
        try:
            generate_image_selenium_gpt(**ctx.obj)
        except AbortScriptError:
            continue


@cli.group()
@option(
    "--upload-path",
    type=STRING,
    help="The directory containing all subdirectories with images to upload.",
    required=True,
)
@pass_context
def upload(ctx: Context, **kwargs: Any) -> None:
    """Upload images to webshops."""
    ctx.obj |= kwargs


@upload.command()
@pass_context
def spreadshirt(ctx: Context, **kwargs: Any) -> None:
    """Upload an image to Spreadshirt."""
    from genai_pod.uploaders.spreadshirt import upload_spreadshirt

    ctx.obj |= kwargs
    upload_spreadshirt(**ctx.obj)


@upload.command()
@pass_context
def redbubble(ctx: Context, **kwargs: Any) -> None:
    """Upload an image to Redbubble."""
    from genai_pod.uploaders.redbubble import upload_redbubble

    ctx.obj |= kwargs
    upload_redbubble(**ctx.obj)


@cli.command()
@argument(
    "profile_name",
    type=Choice(["capsolver", "ChatGPT", "Spreadshirt"], case_sensitive=False),
    help="The name of the profile to verify.",
)
def verifysite(profile_name: str) -> None:
    """Verify an account in Chrome for capsolver, ChatGPT, or Spreadshirt/Redbubble."""
    from genai_pod.utilitys.verify_sites import verify

    profile_to_site = {
        "capsolver": "https://chromewebstore.google.com/detail/captcha-l%C3%B6ser-auto-hcaptc/"
        "hlifkpholllijblknnmbfagnkjneagid",
        "chatgpt": "https://chat.openai.com/",
        "spreadshirt": "https://www.spreadshirt.de/",
    }

    site = profile_to_site.get(profile_name.lower())
    if site is None:
        logger.error("Unknown profile name: %s", profile_name)
        sys.exit(1)

    try:
        verify(profile_name, site)
        logger.info("Browser successfully opened for %s at %s.", profile_name, site)
    except Exception as e:
        logger.exception("Exception while starting chrome %s", e)
        sys.exit(1)<|MERGE_RESOLUTION|>--- conflicted
+++ resolved
@@ -14,20 +14,8 @@
 import sys
 from typing import TYPE_CHECKING, Any
 
-<<<<<<< HEAD
 import click
-from cloup import STRING, Choice, argument, group, option, pass_context, version_option
-=======
-from click import echo
-from cloup import (  # type: ignore[import]
-    STRING,
-    Choice,
-    argument,
-    group,
-    option,
-    pass_context,
-)
->>>>>>> 81ace4bf
+from cloup import STRING, Choice, argument, group, option, pass_context
 
 if TYPE_CHECKING:
     from cloup import Context
@@ -47,7 +35,7 @@
         version,
     )
 
-    echo(version("genai_pod"))
+    click.echo(version("genai_pod"))
     ctx.exit()
 
 
